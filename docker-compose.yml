--- conflicted
+++ resolved
@@ -1,41 +1,11 @@
 version: "3"
 services:
   minio:
-<<<<<<< HEAD
-    image: minio/minio:RELEASE.2021-12-20T22-07-16Z
-=======
-    image: minio/minio:RELEASE.2021-04-06T23-11-00Z
->>>>>>> d43f0300
+    image: minio/minio:RELEASE.2020-11-25T22-36-25Z
     ports:
       - '9000:9000'
       - '9001:9001'
     environment:
       MINIO_ACCESS_KEY: minio
       MINIO_SECRET_KEY: minio123
-<<<<<<< HEAD
-    command: server /data0 /data1 /data2 /data3
-=======
-    command: server /data{0...3}
-  adminio-ui:
-    image: rzrbld/adminio-ui:release-1.7
-    environment:
-      API_BASE_URL: "http://localhost:8080"
-      ADMINIO_MULTI_BACKEND: "false"
-      ADMINIO_BACKENDS: '[{"name":"myminio","url":"http://localhost:8080"},{"name":"localhost","url":"http://localhost:8081"},{"name":"error","url":"http://localhost:8082"}]'
-      NGX_ROOT_PATH: "/"
-    ports:
-      - "80:80"
-  adminio-api:
-    image: rzrbld/adminio-api:release-1.6
-    environment:
-      MINIO_ACCESS: minio
-      MINIO_SECRET: minio123
-      MINIO_HOST_PORT: minio:9000
-      MINIO_KMS_MASTER_KEY: terraform-key:da2f4cfa32bed76507dcd44b42872328a8e14f25cd2a1ec0fb85d299a192a447
-      ADMINIO_HOST_PORT: :8080
-    depends_on:
-      - minio
-      - adminio-ui
-    ports:
-      - "8080:8080"
->>>>>>> d43f0300
+    command: server /data0 /data1 /data2 /data3